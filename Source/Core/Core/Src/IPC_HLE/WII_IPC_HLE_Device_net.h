--- conflicted
+++ resolved
@@ -404,7 +404,6 @@
 	virtual bool IOCtl(u32 _CommandAddress);
 
 private:
-<<<<<<< HEAD
     enum
     {
         IOCTL_NWC24_SUSPEND_SCHEDULAR               = 0x01,
@@ -445,36 +444,6 @@
 	s32 NWC24MakeUserID(u64* nwc24_id, u32 hollywood_id, u16 id_ctr, u8 hardware_model, u8 area_code);
 	
 	NWC24Config config;
-=======
-	enum
-	{
-		IOCTL_NWC24_SUSPEND_SCHEDULAR               = 0x01,
-		IOCTL_NWC24_EXEC_TRY_SUSPEND_SCHEDULAR      = 0x02,
-		IOCTL_NWC24_UNK_3                           = 0x03,
-		IOCTL_NWC24_UNK_4                           = 0x04,
-		IOCTL_NWC24_UNK_5                           = 0x05,
-		IOCTL_NWC24_STARTUP_SOCKET                  = 0x06,
-		IOCTL_NWC24_CLEANUP_SOCKET                  = 0x07,
-		IOCTL_NWC24_LOCK_SOCKET                     = 0x08,
-		IOCTL_NWC24_UNLOCK_SOCKET                   = 0x09,
-		IOCTL_NWC24_UNK_A                           = 0x0A,
-		IOCTL_NWC24_UNK_B                           = 0x0B,
-		IOCTL_NWC24_UNK_C                           = 0x0C,
-		IOCTL_NWC24_SAVE_MAIL_NOW                   = 0x0D,
-		IOCTL_NWC24_DOWNLOAD_NOW_EX                 = 0x0E,
-		IOCTL_NWC24_REQUEST_GENERATED_USER_ID       = 0x0F,
-		IOCTL_NWC24_REQUEST_REGISTER_USER_ID        = 0x10,
-		IOCTL_NWC24_GET_SCHEDULAR_STAT              = 0x1E,
-		IOCTL_NWC24_UNK_1F                          = 0x1F,
-		IOCTL_NWC24_UNK_20                          = 0x20,
-		IOCTL_NWC24_UNK_21                          = 0x21,
-		IOCTL_NWC24_SET_SCRIPT_MODE                 = 0x22,
-		IOCTL_NWC24_REQUEST_SHUTDOWN                = 0x28,
-	};
-
-	// Max size 32 Bytes
-	std::string m_UserID;
->>>>>>> 9a50d055
 };
 
 //////////////////////////////////////////////////////////////////////////
@@ -493,14 +462,14 @@
 
 	virtual bool Open(u32 _CommandAddress, u32 _Mode)
 	{
-		INFO_LOG(WII_IPC_NET, "NET_KD_TIME: Open");
+        INFO_LOG(WII_IPC_NET, "NET_KD_TIME: Open");
 		Memory::Write_U32(GetDeviceID(), _CommandAddress+4);
 		return true;
 	}
 
 	virtual bool Close(u32 _CommandAddress, bool _bForce)
 	{
-		INFO_LOG(WII_IPC_NET, "NET_KD_TIME: Close");
+        INFO_LOG(WII_IPC_NET, "NET_KD_TIME: Close");
 		if (!_bForce)
 			Memory::Write_U32(0, _CommandAddress + 4);
 		return true;
@@ -508,7 +477,6 @@
 
 	virtual bool IOCtl(u32 _CommandAddress) 
 	{
-<<<<<<< HEAD
         u32 Parameter		= Memory::Read_U32(_CommandAddress + 0x0C);
         u32 BufferIn		= Memory::Read_U32(_CommandAddress + 0x10);
         u32 BufferInSize	= Memory::Read_U32(_CommandAddress + 0x14);
@@ -549,47 +517,6 @@
 				GetDeviceName().c_str(), Parameter);
             break;
         }
-=======
-		u32 Parameter		= Memory::Read_U32(_CommandAddress + 0x0C);
-		u32 BufferIn		= Memory::Read_U32(_CommandAddress + 0x10);
-		u32 BufferInSize	= Memory::Read_U32(_CommandAddress + 0x14);
-		u32 BufferOut		= Memory::Read_U32(_CommandAddress + 0x18);
-		u32 BufferOutSize	= Memory::Read_U32(_CommandAddress + 0x1C);		
-
-		switch (Parameter)
-		{
-		case IOCTL_NW24_SET_RTC_COUNTER: // NWC24iSetRtcCounter (but prolly just the first 4 bytes are intresting...)
-			_dbg_assert_msg_(WII_IPC_NET, BufferInSize==0x20, "NET_KD_TIME: Set RTC Counter BufferIn to small");
-			_dbg_assert_msg_(WII_IPC_NET, BufferOutSize==0x20, "NET_KD_TIME: Set RTC Counter BufferOut to small");
-
-			for (int i=0; i<0x20; i++)
-			{
-				m_RtcCounter[i] = Memory::Read_U8(BufferIn+i);
-			}
-
-			// send back for sync?? at least there is a out buffer...
-			for (int i=0; i<0x20; i++)
-			{
-				Memory::Write_U8(m_RtcCounter[i], BufferOut+i);
-			}
-
-			INFO_LOG(WII_IPC_NET, "NET_KD_TIME: Set RTC Counter");
-
-			Memory::Write_U32(0, _CommandAddress + 0x4);
-			return true;
-
-		case IOCTL_NW24_GET_TIME_DIFF: // Input: none, Output: 32
-		default:
-			ERROR_LOG(WII_IPC_NET, "%s - IOCtl:\n"
-				"    Parameter: 0x%x   (0x17 NWC24iSetRtcCounter) \n"
-				"    BufferIn: 0x%08x\n"
-				"    BufferInSize: 0x%08x\n"
-				"    BufferOut: 0x%08x\n"
-				"    BufferOutSize: 0x%08x\n",
-				GetDeviceName().c_str(), Parameter, BufferIn, BufferInSize, BufferOut, BufferOutSize);
-			break;
-		}
->>>>>>> 9a50d055
 
 		// write return values
 		Memory::Write_U32(common_result, BufferOut);
@@ -598,7 +525,6 @@
 	}
 
 private:
-<<<<<<< HEAD
     enum
     {
 		IOCTL_NW24_GET_UNIVERSAL_TIME	= 0x14,
@@ -627,15 +553,6 @@
 	{
 		utcdiff = Common::Timer::GetTimeSinceJan1970() - wii_bias - wii_utc;
 	}
-=======
-	enum
-	{
-		IOCTL_NW24_SET_RTC_COUNTER      = 0x17,
-		IOCTL_NW24_GET_TIME_DIFF        = 0x18,
-	};
-
-	u8 m_RtcCounter[0x20];
->>>>>>> 9a50d055
 };
 
 //////////////////////////////////////////////////////////////////////////
@@ -652,7 +569,6 @@
 	virtual bool IOCtlV(u32 _CommandAddress);
 	
 private:
-<<<<<<< HEAD
 #ifdef _WIN32
 	WSADATA InitData;
 #endif
@@ -695,46 +611,6 @@
         IOCTL_SO_ICMPCANCEL,
         IOCTL_SO_ICMPCLOSE
     };
-=======
-	enum
-	{
-		IOCTL_SO_ACCEPT = 1,
-		IOCTL_SO_BIND,
-		IOCTL_SO_CLOSE,
-		IOCTL_SO_CONNECT,
-		IOCTL_SO_FCNTL,
-		IOCTL_SO_GETPEERNAME,
-		IOCTL_SO_GETSOCKNAME,
-		IOCTL_SO_GETSOCKOPT,
-		IOCTL_SO_SETSOCKOPT,  
-		IOCTL_SO_LISTEN,
-		IOCTL_SO_POLL,
-		IOCTLV_SO_RECVFROM,
-		IOCTLV_SO_SENDTO,
-		IOCTL_SO_SHUTDOWN,
-		IOCTL_SO_SOCKET,
-		IOCTL_SO_GETHOSTID,
-		IOCTL_SO_GETHOSTBYNAME,
-		IOCTL_SO_GETHOSTBYADDR,
-		IOCTLV_SO_GETNAMEINFO,
-		IOCTL_SO_UNK14,
-		IOCTL_SO_INETATON,
-		IOCTL_SO_INETPTON,
-		IOCTL_SO_INETNTOP,
-		IOCTLV_SO_GETADDRINFO,
-		IOCTL_SO_SOCKATMARK,
-		IOCTLV_SO_UNK1A,
-		IOCTLV_SO_UNK1B,
-		IOCTLV_SO_GETINTERFACEOPT,
-		IOCTLV_SO_SETINTERFACEOPT,
-		IOCTL_SO_SETINTERFACE,
-		IOCTL_SO_STARTUP,
-		IOCTL_SO_ICMPSOCKET = 0x30,
-		IOCTLV_SO_ICMPPING,
-		IOCTL_SO_ICMPCANCEL,
-		IOCTL_SO_ICMPCLOSE
-	};
->>>>>>> 9a50d055
 
 	u32 ExecuteCommand(u32 _Parameter, u32 _BufferIn, u32 _BufferInSize, u32 _BufferOut, u32 _BufferOutSize);
 	u32 ExecuteCommandV(SIOCtlVBuffer& CommandBuffer);
