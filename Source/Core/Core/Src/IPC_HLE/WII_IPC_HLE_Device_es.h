// Copyright 2013 Dolphin Emulator Project
// Licensed under GPLv2
// Refer to the license.txt file included.

#ifndef _WII_IPC_HLE_DEVICE_ES_H_
#define _WII_IPC_HLE_DEVICE_ES_H_

#include <map>
#include "WII_IPC_HLE_Device.h"
#include "NANDContentLoader.h"

class CWII_IPC_HLE_Device_es : public IWII_IPC_HLE_Device
{
public:

	CWII_IPC_HLE_Device_es(u32 _DeviceID, const std::string& _rDeviceName);

	virtual ~CWII_IPC_HLE_Device_es();

	void LoadWAD(const std::string& _rContentFile);

	virtual bool Open(u32 _CommandAddress, u32 _Mode);

	virtual bool Close(u32 _CommandAddress, bool _bForce);

	virtual bool IOCtlV(u32 _CommandAddress);
	static u32 ES_DIVerify(u8 *_pTMD, u32 _sz);

	// This should only be cleared on power reset
	static std::string m_ContentFile;
private:

<<<<<<< HEAD
    enum
    {
        IOCTL_ES_ADDTICKET				= 0x01,
        IOCTL_ES_ADDTITLESTART			= 0x02,
        IOCTL_ES_ADDCONTENTSTART		= 0x03,
        IOCTL_ES_ADDCONTENTDATA		= 0x04,
        IOCTL_ES_ADDCONTENTFINISH		= 0x05,
        IOCTL_ES_ADDTITLEFINISH		= 0x06,
        IOCTL_ES_GETDEVICEID			= 0x07,
        IOCTL_ES_LAUNCH				    = 0x08,
        IOCTL_ES_OPENCONTENT			= 0x09,
        IOCTL_ES_READCONTENT			= 0x0A,
        IOCTL_ES_CLOSECONTENT			= 0x0B,
        IOCTL_ES_GETOWNEDTITLECNT		= 0x0C,
        IOCTL_ES_GETOWNEDTITLES		= 0x0D,
        IOCTL_ES_GETTITLECNT			= 0x0E,
        IOCTL_ES_GETTITLES				= 0x0F,
        IOCTL_ES_GETTITLECONTENTSCNT	= 0x10,
        IOCTL_ES_GETTITLECONTENTS		= 0x11,
        IOCTL_ES_GETVIEWCNT			    = 0x12,
        IOCTL_ES_GETVIEWS				= 0x13,
        IOCTL_ES_GETTMDVIEWCNT			= 0x14,
        IOCTL_ES_GETTMDVIEWS			= 0x15,
        IOCTL_ES_GETCONSUMPTION		= 0x16,
        IOCTL_ES_DELETETITLE			= 0x17,
        IOCTL_ES_DELETETICKET			= 0x18,
        // IOCTL_ES_DIGETTMDVIEWSIZE	= 0x19,
        // IOCTL_ES_DIGETTMDVIEW		= 0x1A,
        IOCTL_ES_DIGETTICKETVIEW		= 0x1B,
        IOCTL_ES_DIVERIFY				= 0x1C,
        IOCTL_ES_GETTITLEDIR			= 0x1D,
        IOCTL_ES_GETDEVICECERT			= 0x1E,
        IOCTL_ES_IMPORTBOOT			    = 0x1F,
        IOCTL_ES_GETTITLEID			    = 0x20,
        IOCTL_ES_SETUID				    = 0x21,
        IOCTL_ES_DELETETITLECONTENT	= 0x22,
        IOCTL_ES_SEEKCONTENT			= 0x23,
        IOCTL_ES_OPENTITLECONTENT		= 0x24,
        // IOCTL_ES_LAUNCHBC			= 0x25,
        // IOCTL_ES_EXPORTTITLEINIT	= 0x26,
        // IOCTL_ES_EXPORTCONTENTBEGIN	= 0x27,
        // IOCTL_ES_EXPORTCONTENTDATA	= 0x28,
        // IOCTL_ES_EXPORTCONTENTEND	= 0x29,
        // IOCTL_ES_EXPORTTITLEDONE	= 0x2A,
        IOCTL_ES_ADDTMD				    = 0x2B,
        IOCTL_ES_ENCRYPT			    = 0x2C,
        IOCTL_ES_DECRYPT				= 0x2D,
        IOCTL_ES_GETBOOT2VERSION		= 0x2E,
        IOCTL_ES_ADDTITLECANCEL		= 0x2F,
        IOCTL_ES_SIGN					= 0x30,
        // IOCTL_ES_VERIFYSIGN			= 0x31,
        IOCTL_ES_GETSTOREDCONTENTCNT	= 0x32,
        IOCTL_ES_GETSTOREDCONTENTS		= 0x33,
        IOCTL_ES_GETSTOREDTMDSIZE		= 0x34,
        IOCTL_ES_GETSTOREDTMD			= 0x35,
        IOCTL_ES_GETSHAREDCONTENTCNT	= 0x36,
        IOCTL_ES_GETSHAREDCONTENTS		= 0x37,
=======
	enum
	{
		IOCTL_ES_ADDTICKET				= 0x01,
		IOCTL_ES_ADDTITLESTART			= 0x02,
		IOCTL_ES_ADDCONTENTSTART		= 0x03,
		IOCTL_ES_ADDCONTENTDATA			= 0x04,
		IOCTL_ES_ADDCONTENTFINISH		= 0x05,
		IOCTL_ES_ADDTITLEFINISH			= 0x06,
		IOCTL_ES_GETDEVICEID			= 0x07,
		IOCTL_ES_LAUNCH					= 0x08,
		IOCTL_ES_OPENCONTENT			= 0x09,
		IOCTL_ES_READCONTENT			= 0x0A,
		IOCTL_ES_CLOSECONTENT			= 0x0B,
		IOCTL_ES_GETOWNEDTITLECNT		= 0x0C,
		IOCTL_ES_GETOWNEDTITLES			= 0x0D,
		IOCTL_ES_GETTITLECNT			= 0x0E,
		IOCTL_ES_GETTITLES				= 0x0F,
		IOCTL_ES_GETTITLECONTENTSCNT	= 0x10,
		IOCTL_ES_GETTITLECONTENTS		= 0x11,
		IOCTL_ES_GETVIEWCNT				= 0x12,
		IOCTL_ES_GETVIEWS				= 0x13,
		IOCTL_ES_GETTMDVIEWCNT			= 0x14,
		IOCTL_ES_GETTMDVIEWS			= 0x15,
		IOCTL_ES_GETCONSUMPTION			= 0x16,
		IOCTL_ES_DELETETITLE			= 0x17,
		IOCTL_ES_DELETETICKET			= 0x18,
		// IOCTL_ES_DIGETTMDVIEWSIZE	= 0x19,
		// IOCTL_ES_DIGETTMDVIEW		= 0x1A,
		IOCTL_ES_DIGETTICKETVIEW		= 0x1B,
		IOCTL_ES_DIVERIFY				= 0x1C,
		IOCTL_ES_GETTITLEDIR			= 0x1D,
		IOCTL_ES_GETDEVICECERT			= 0x1E,
		IOCTL_ES_IMPORTBOOT				= 0x1F,
		IOCTL_ES_GETTITLEID				= 0x20,
		IOCTL_ES_SETUID					= 0x21,
		IOCTL_ES_DELETETITLECONTENT		= 0x22,
		IOCTL_ES_SEEKCONTENT			= 0x23,
		IOCTL_ES_OPENTITLECONTENT		= 0x24,
		// IOCTL_ES_LAUNCHBC			= 0x25,
		// IOCTL_ES_EXPORTTITLEINIT		= 0x26,
		// IOCTL_ES_EXPORTCONTENTBEGIN	= 0x27,
		// IOCTL_ES_EXPORTCONTENTDATA	= 0x28,
		// IOCTL_ES_EXPORTCONTENTEND	= 0x29,
		// IOCTL_ES_EXPORTTITLEDONE		= 0x2A,
		IOCTL_ES_ADDTMD					= 0x2B,
		IOCTL_ES_ENCRYPT				= 0x2C,
		IOCTL_ES_DECRYPT				= 0x2D,
		IOCTL_ES_GETBOOT2VERSION		= 0x2E,
		IOCTL_ES_ADDTITLECANCEL			= 0x2F,
		IOCTL_ES_SIGN					= 0x30,
		// IOCTL_ES_VERIFYSIGN			= 0x31,
		IOCTL_ES_GETSTOREDCONTENTCNT	= 0x32,
		IOCTL_ES_GETSTOREDCONTENTS		= 0x33,
		IOCTL_ES_GETSTOREDTMDSIZE		= 0x34,
		IOCTL_ES_GETSTOREDTMD			= 0x35,
		IOCTL_ES_GETSHAREDCONTENTCNT	= 0x36,
		IOCTL_ES_GETSHAREDCONTENTS		= 0x37,
>>>>>>> 9a50d055
		IOCTL_ES_DELETESHAREDCONTENT	= 0x38,
		
		IOCTL_ES_CHECKKOREAREGION		= 0x45,
<<<<<<< HEAD
    };

    enum EErrorCodes
    {
       ES_INVALID_TMD                       = -106,   // or access denied
       ES_READ_LESS_DATA_THAN_EXPECTED      = -1009, 
       ES_WRITE_FAILURE                     = -1010,
       ES_PARAMTER_SIZE_OR_ALIGNMENT        = -1017,
       ES_HASH_DOESNT_MATCH                 = -1022,
       ES_MEM_ALLOC_FAILED                  = -1024,
       ES_INCORRECT_ACCESS_RIGHT            = -1026,
       ES_NO_TICKET_INSTALLED               = -1028,
       ES_INSTALLED_TICKET_INVALID          = -1029,
       ES_INVALID_PARAMETR                  = -2008,
       ES_SIGNATURE_CHECK_FAILED            = -2011,
       ES_HASH_SIZE_WRONG                   = -2014, // HASH !=20
    };

    struct SContentAccess 
    {
        u32 m_Position;
        const DiscIO::SNANDContent* m_pContent;
    };

    typedef std::map<u32, SContentAccess> CContentAccessMap;
    CContentAccessMap m_ContentAccessMap;

    typedef std::map<u64, const DiscIO::INANDContentLoader*> CTitleToContentMap;
    CTitleToContentMap m_NANDContent;

    const DiscIO::INANDContentLoader* m_pContentLoader;

    std::vector<u64> m_TitleIDs;
    u64 m_TitleID;
    u32 AccessIdentID;

	static u8 *keyTable[11];

    u64 GetCurrentTitleID() const;

    const DiscIO::INANDContentLoader& AccessContentDevice(u64 _TitleID);

    bool IsValid(u64 _TitleID) const;


	typedef struct ecc_cert_t
	{
		u32 sig_type			;
		 u8 sig			[0x3c]	;
		 u8 pad			[0x40]	;
		 u8 issuer		[0x40]	;
		u32 key_type			;
		 u8 key_name	[0x40]	;
		u32 ng_key_id			;
		 u8 ecc_pubkey	[0x3c]	;
		 u8 padding		[0x3c]	;
	} ecc_cert_t;
=======
	};

	enum EErrorCodes
	{
		ES_INVALID_TMD						= -106,   // or access denied
		ES_READ_LESS_DATA_THAN_EXPECTED		= -1009, 
		ES_UNK_1							= -1010,
		ES_PARAMTER_SIZE_OR_ALIGNMENT		= -1017,
		ES_HASH_DOESNT_MATCH				= -1022,
		ES_MEM_ALLOC_FAILED					= -1024,
		ES_INCORRECT_ACCESS_RIGHT			= -1026,
		ES_NO_TICKET_INSTALLED				= -1028,
		ES_INSTALLED_TICKET_INVALID			= -1029,
		ES_INVALID_PARAMETR					= -2008,
		ES_SIGNATURE_CHECK_FAILED			= -2011,
		ES_HASH_SIZE_WRONG					= -2014, // HASH !=20
	};

	struct SContentAccess 
	{
		u32 m_Position;
		const DiscIO::SNANDContent* m_pContent;
	};

	typedef std::map<u32, SContentAccess> CContentAccessMap;
	CContentAccessMap m_ContentAccessMap;

	typedef std::map<u64, const DiscIO::INANDContentLoader*> CTitleToContentMap;
	CTitleToContentMap m_NANDContent;

	const DiscIO::INANDContentLoader* m_pContentLoader;

	std::vector<u64> m_TitleIDs;
	u64 m_TitleID;
	u32 AccessIdentID;

	u64 GetCurrentTitleID() const;

	const DiscIO::INANDContentLoader& AccessContentDevice(u64 _TitleID);

	bool IsValid(u64 _TitleID) const;
>>>>>>> 9a50d055
};

#endif<|MERGE_RESOLUTION|>--- conflicted
+++ resolved
@@ -30,7 +30,6 @@
 	static std::string m_ContentFile;
 private:
 
-<<<<<<< HEAD
     enum
     {
         IOCTL_ES_ADDTICKET				= 0x01,
@@ -88,69 +87,9 @@
         IOCTL_ES_GETSTOREDTMD			= 0x35,
         IOCTL_ES_GETSHAREDCONTENTCNT	= 0x36,
         IOCTL_ES_GETSHAREDCONTENTS		= 0x37,
-=======
-	enum
-	{
-		IOCTL_ES_ADDTICKET				= 0x01,
-		IOCTL_ES_ADDTITLESTART			= 0x02,
-		IOCTL_ES_ADDCONTENTSTART		= 0x03,
-		IOCTL_ES_ADDCONTENTDATA			= 0x04,
-		IOCTL_ES_ADDCONTENTFINISH		= 0x05,
-		IOCTL_ES_ADDTITLEFINISH			= 0x06,
-		IOCTL_ES_GETDEVICEID			= 0x07,
-		IOCTL_ES_LAUNCH					= 0x08,
-		IOCTL_ES_OPENCONTENT			= 0x09,
-		IOCTL_ES_READCONTENT			= 0x0A,
-		IOCTL_ES_CLOSECONTENT			= 0x0B,
-		IOCTL_ES_GETOWNEDTITLECNT		= 0x0C,
-		IOCTL_ES_GETOWNEDTITLES			= 0x0D,
-		IOCTL_ES_GETTITLECNT			= 0x0E,
-		IOCTL_ES_GETTITLES				= 0x0F,
-		IOCTL_ES_GETTITLECONTENTSCNT	= 0x10,
-		IOCTL_ES_GETTITLECONTENTS		= 0x11,
-		IOCTL_ES_GETVIEWCNT				= 0x12,
-		IOCTL_ES_GETVIEWS				= 0x13,
-		IOCTL_ES_GETTMDVIEWCNT			= 0x14,
-		IOCTL_ES_GETTMDVIEWS			= 0x15,
-		IOCTL_ES_GETCONSUMPTION			= 0x16,
-		IOCTL_ES_DELETETITLE			= 0x17,
-		IOCTL_ES_DELETETICKET			= 0x18,
-		// IOCTL_ES_DIGETTMDVIEWSIZE	= 0x19,
-		// IOCTL_ES_DIGETTMDVIEW		= 0x1A,
-		IOCTL_ES_DIGETTICKETVIEW		= 0x1B,
-		IOCTL_ES_DIVERIFY				= 0x1C,
-		IOCTL_ES_GETTITLEDIR			= 0x1D,
-		IOCTL_ES_GETDEVICECERT			= 0x1E,
-		IOCTL_ES_IMPORTBOOT				= 0x1F,
-		IOCTL_ES_GETTITLEID				= 0x20,
-		IOCTL_ES_SETUID					= 0x21,
-		IOCTL_ES_DELETETITLECONTENT		= 0x22,
-		IOCTL_ES_SEEKCONTENT			= 0x23,
-		IOCTL_ES_OPENTITLECONTENT		= 0x24,
-		// IOCTL_ES_LAUNCHBC			= 0x25,
-		// IOCTL_ES_EXPORTTITLEINIT		= 0x26,
-		// IOCTL_ES_EXPORTCONTENTBEGIN	= 0x27,
-		// IOCTL_ES_EXPORTCONTENTDATA	= 0x28,
-		// IOCTL_ES_EXPORTCONTENTEND	= 0x29,
-		// IOCTL_ES_EXPORTTITLEDONE		= 0x2A,
-		IOCTL_ES_ADDTMD					= 0x2B,
-		IOCTL_ES_ENCRYPT				= 0x2C,
-		IOCTL_ES_DECRYPT				= 0x2D,
-		IOCTL_ES_GETBOOT2VERSION		= 0x2E,
-		IOCTL_ES_ADDTITLECANCEL			= 0x2F,
-		IOCTL_ES_SIGN					= 0x30,
-		// IOCTL_ES_VERIFYSIGN			= 0x31,
-		IOCTL_ES_GETSTOREDCONTENTCNT	= 0x32,
-		IOCTL_ES_GETSTOREDCONTENTS		= 0x33,
-		IOCTL_ES_GETSTOREDTMDSIZE		= 0x34,
-		IOCTL_ES_GETSTOREDTMD			= 0x35,
-		IOCTL_ES_GETSHAREDCONTENTCNT	= 0x36,
-		IOCTL_ES_GETSHAREDCONTENTS		= 0x37,
->>>>>>> 9a50d055
 		IOCTL_ES_DELETESHAREDCONTENT	= 0x38,
 		
 		IOCTL_ES_CHECKKOREAREGION		= 0x45,
-<<<<<<< HEAD
     };
 
     enum EErrorCodes
@@ -208,49 +147,6 @@
 		 u8 ecc_pubkey	[0x3c]	;
 		 u8 padding		[0x3c]	;
 	} ecc_cert_t;
-=======
-	};
-
-	enum EErrorCodes
-	{
-		ES_INVALID_TMD						= -106,   // or access denied
-		ES_READ_LESS_DATA_THAN_EXPECTED		= -1009, 
-		ES_UNK_1							= -1010,
-		ES_PARAMTER_SIZE_OR_ALIGNMENT		= -1017,
-		ES_HASH_DOESNT_MATCH				= -1022,
-		ES_MEM_ALLOC_FAILED					= -1024,
-		ES_INCORRECT_ACCESS_RIGHT			= -1026,
-		ES_NO_TICKET_INSTALLED				= -1028,
-		ES_INSTALLED_TICKET_INVALID			= -1029,
-		ES_INVALID_PARAMETR					= -2008,
-		ES_SIGNATURE_CHECK_FAILED			= -2011,
-		ES_HASH_SIZE_WRONG					= -2014, // HASH !=20
-	};
-
-	struct SContentAccess 
-	{
-		u32 m_Position;
-		const DiscIO::SNANDContent* m_pContent;
-	};
-
-	typedef std::map<u32, SContentAccess> CContentAccessMap;
-	CContentAccessMap m_ContentAccessMap;
-
-	typedef std::map<u64, const DiscIO::INANDContentLoader*> CTitleToContentMap;
-	CTitleToContentMap m_NANDContent;
-
-	const DiscIO::INANDContentLoader* m_pContentLoader;
-
-	std::vector<u64> m_TitleIDs;
-	u64 m_TitleID;
-	u32 AccessIdentID;
-
-	u64 GetCurrentTitleID() const;
-
-	const DiscIO::INANDContentLoader& AccessContentDevice(u64 _TitleID);
-
-	bool IsValid(u64 _TitleID) const;
->>>>>>> 9a50d055
 };
 
 #endif